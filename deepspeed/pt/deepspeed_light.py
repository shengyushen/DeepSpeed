--- conflicted
+++ resolved
@@ -175,10 +175,6 @@
             self._configure_lr_scheduler(lr_scheduler)
             self._report_progress(0)
 
-<<<<<<< HEAD
-
-=======
->>>>>>> bbd8cd7d
         # Bookkeeping for csr support
         self.csr_tensor_module_names = set()
         if self.sparse_gradients_enabled():
@@ -856,8 +852,9 @@
                 'backward_inner_microstep',
                 'backward_allreduce_microstep',
                 'step_microstep'
-<<<<<<< HEAD
-            ])
+            ],
+            memory_breakdown=self.memory_breakdown())
+
             # Log timing
             if self.is_gradient_accumulation_boundary():
                 if self.tensorboard_enabled():
@@ -880,30 +877,7 @@
                         'backward_allreduce',
                         'step'
                     ])
-=======
             ],
-                            memory_breakdown=self.memory_breakdown())
-
-            if self.is_gradient_accumulation_boundary():
-                if self.tensorboard_enabled() and torch.distributed.get_rank(
-                ) == 0:  # this is done before the log because log resets timers
-                    self.summary_events = [(f'Train/elapsed_time_ms_forward', self.timers('forward').elapsed(reset=False) * 1000.0, self.sample_count), \
-                                            (f'Train/elapsed_time_ms_backward', self.timers('backward').elapsed(reset=False) * 1000.0, self.sample_count), \
-                                            (f'Train/elapsed_time_ms_backward_inner', self.timers('backward_inner').elapsed(reset=False) * 1000.0, self.sample_count), \
-                                            (f'Train/elapsed_time_ms_backward_allreduce', self.timers('backward_allreduce').elapsed(reset=False) * 1000.0, self.sample_count), \
-                                            (f'Train/elapsed_time_ms_step', self.timers('step').elapsed(reset=False) * 1000.0, self.sample_count)
-                                            ]
-                    for event in self.summary_events:  # write_summary_events
-                        self.summary_writer.add_scalar(event[0], event[1], event[2])
-                    self.summary_writer.flush()
-                self.timers.log([
-                    'forward',
-                    'backward',
-                    'backward_inner',
-                    'backward_allreduce',
-                    'step'
-                ])
->>>>>>> bbd8cd7d
 
         self.micro_steps += 1
 
