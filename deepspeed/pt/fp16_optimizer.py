'''
Copyright 2019 The Microsoft DeepSpeed Team

Copyright NVIDIA/apex
This file is adapted from FP16_Optimizer in NVIDIA/apex
'''

import torch
import math
from torch._utils import _flatten_dense_tensors, _unflatten_dense_tensors

from deepspeed.pt.deepspeed_utils import get_grad_norm, CheckOverflow, get_weight_norm
from deepspeed.pt.loss_scaler import INITIAL_LOSS_SCALE, SCALE_WINDOW, MIN_LOSS_SCALE
from deepspeed.pt.log_utils import logger


class FP16_Optimizer(object):
    """
   FP16 Optimizer for training fp16 models. Handles loss scaling.

   For usage example please see, TODO:  DeepSpeed V2 Tutorial
    """
    def __init__(self,
                 init_optimizer,
                 static_loss_scale=1.0,
                 dynamic_loss_scale=False,
                 initial_dynamic_scale=2**32,
                 dynamic_loss_args=None,
                 verbose=True,
                 mpu=None,
                 clip_grad=0.0,
                 fused_adam_legacy=False,
                 timers=None):

        self.fused_adam_legacy = fused_adam_legacy
        self.timers = timers

        if not torch.cuda.is_available:
            raise SystemError("Cannot use fp16 without CUDA.")
        self.optimizer = init_optimizer

        # param flattened by groups
        self.fp16_groups = []
        self.fp16_groups_flat = []
        self.fp32_groups_flat = []

        # loop to deal with groups
        for i, param_group in enumerate(self.optimizer.param_groups):
            # push this group to list before modify
            self.fp16_groups.append(param_group['params'])
            # init fp16 weight buffer, flattened
            self.fp16_groups_flat.append(
                _flatten_dense_tensors([p.clone().detach()
                                        for p in self.fp16_groups[i]]))
            # set model fp16 weight to slices of flattened buffer
            updated_params = _unflatten_dense_tensors(self.fp16_groups_flat[i],
                                                      self.fp16_groups[i])
            for p, q in zip(self.fp16_groups[i], updated_params):
                p.data = q.data
            # init master weight, flattened
            self.fp32_groups_flat.append(
                self.fp16_groups_flat[i].clone().float().detach())
            # modify optimizer of have flat master weight
            self.fp32_groups_flat[
                i].requires_grad = True  # keep this in case internal optimizer uses it
            param_group['params'] = [self.fp32_groups_flat[i]]

        # we may have a way of fusing dynamic scale. Do not support for now
        if dynamic_loss_scale:
            self.dynamic_loss_scale = True
            self.cur_iter = 0
            self.last_overflow_iter = -1
            self.scale_factor = 2

            if dynamic_loss_args is None:
                self.cur_scale = initial_dynamic_scale
                self.scale_window = 1000
                self.min_loss_scale = 1
            else:
                self.cur_scale = dynamic_loss_args[INITIAL_LOSS_SCALE]
                self.scale_window = dynamic_loss_args[SCALE_WINDOW]
                self.min_loss_scale = dynamic_loss_args[MIN_LOSS_SCALE]
        else:
            self.dynamic_loss_scale = False
            self.cur_iter = 0
            self.cur_scale = static_loss_scale
        self.verbose = verbose

        self.clip_grad = clip_grad
        self.norm_type = 2

        TORCH_MAJOR = int(torch.__version__.split('.')[0])
        TORCH_MINOR = int(torch.__version__.split('.')[1])
        if TORCH_MAJOR == 0 and TORCH_MINOR <= 4:
            self.clip_grad_norm = torch.nn.utils.clip_grad_norm
        else:
            self.clip_grad_norm = torch.nn.utils.clip_grad_norm_

        #model parallel object
        self.mpu = None

        self.overflow = False
        self.overflow_checker = CheckOverflow(self.fp16_groups, mpu=self.mpu)

    def zero_grad(self, set_grads_to_None=True):
        """
        Zero FP16 parameter grads.
        """
        # For speed, set model fp16 grad to None by default
        for group in self.fp16_groups:
            for p in group:
                if set_grads_to_None:
                    p.grad = None
                else:
                    if p.grad is not None:
                        p.grad.detach_()
                        p.grad.zero_()

    def step_fused_adam(self, closure=None):
        """
        Not supporting closure.
        """
        # First compute norm for all group so we know if there is overflow
        grads_groups_flat = []
        norm_groups = []
        for i, group in enumerate(self.fp16_groups):
            grads_groups_flat.append(
                _flatten_dense_tensors([
                    torch.zeros(p.size(),
                                dtype=p.dtype,
                                device=p.device) if p.grad is None else p.grad
                    for p in group
                ]))
            norm_groups.append(get_weight_norm(grads_groups_flat[i], mpu=self.mpu))

        self.overflow = self.overflow_checker.check_using_norm(norm_groups)
        prev_scale = self.cur_scale
        self._update_scale(self.overflow)

        if self.overflow:
            if self.verbose:
                logger.info("[deepspeed] OVERFLOW! Skipping step. Attempted loss "
                            "scale: {}, reducing to {}".format(
                                prev_scale,
                                self.cur_scale))
            return self.overflow
        combined_scale = self.unscale_and_clip_grads(grads_groups_flat,
                                                     norm_groups,
                                                     apply_scale=False)
        # norm is in fact norm*cur_scale
        self.optimizer.step(grads=[[g] for g in grads_groups_flat],
                            output_params=[[p] for p in self.fp16_groups_flat],
                            scale=combined_scale,
                            grad_norms=norm_groups)
        # TODO: we probably don't need this? just to be safe
        for i in range(len(norm_groups)):
            updated_params = _unflatten_dense_tensors(self.fp16_groups_flat[i],
                                                      self.fp16_groups[i])
            for p, q in zip(self.fp16_groups[i], updated_params):
                p.data = q.data
        return self.overflow

    def start_timers(self, name_list):
        if self.timers is not None:
            for name in name_list:
                self.timers(name).start()

    def stop_timers(self, name_list):
        if self.timers is not None:
            for name in name_list:
                self.timers(name).stop()

    def log_timers(self, name_list):
        if self.timers is not None:
            self.timers.log(name_list)

    def step(self, closure=None):
        """
        Not supporting closure.
        """

        if self.fused_adam_legacy:
            return self.step_fused_adam()

        COMPUTE_NORM = "compute_norm"
        OVERFLOW_CHECK = 'overflow_check'
        OVERFLOW_TIMERS = [COMPUTE_NORM, OVERFLOW_CHECK]
        UNSCALE_AND_CLIP = 'unscale_and_clip'
        BASIC_STEP = 'basic_step'
        UPDATE_FP16 = 'update_fp16'
        STEP_TIMERS = OVERFLOW_TIMERS + [UNSCALE_AND_CLIP, BASIC_STEP, UPDATE_FP16]

        # First compute norm for all group so we know if there is overflow
        grads_groups_flat = []

        for i, group in enumerate(self.fp16_groups):
            data_type = self.fp32_groups_flat[i].dtype

            grads_groups_flat.append(
                _flatten_dense_tensors([
                    torch.zeros(p.size(),
                                dtype=data_type,
                                device=p.device)
                    if p.grad is None else p.grad.to(data_type) for p in group
                ]))

            self.fp32_groups_flat[i].grad = grads_groups_flat[i]

        self.start_timers([COMPUTE_NORM])
        all_groups_norm = get_grad_norm(self.fp32_groups_flat, mpu=self.mpu)
        self.stop_timers([COMPUTE_NORM])

        self.start_timers([OVERFLOW_CHECK])
        self.overflow = self.overflow_checker.check_using_norm([all_groups_norm])
        self.stop_timers([OVERFLOW_CHECK])

        prev_scale = self.cur_scale
        self._update_scale(self.overflow)

        if self.overflow:
            if self.verbose:
<<<<<<< HEAD
                print("[deepspeed] OVERFLOW! Skipping step. Attempted loss "
                      "scale: {}, reducing to {}".format(prev_scale,
                                                         self.cur_scale))
            self.log_timers(OVERFLOW_TIMERS)
=======
                logger.info("[deepspeed] OVERFLOW! Skipping step. Attempted loss "
                            "scale: {}, reducing to {}".format(
                                prev_scale,
                                self.cur_scale))
>>>>>>> f73d717c
            return self.overflow

        self.start_timers([UNSCALE_AND_CLIP])
        self.unscale_and_clip_grads(grads_groups_flat, [all_groups_norm])
        self.stop_timers([UNSCALE_AND_CLIP])

        self.start_timers([BASIC_STEP])
        self.optimizer.step()
        self.stop_timers([BASIC_STEP])

        #get rid of the fp32 gradients. Not needed anymore
        for group in self.fp32_groups_flat:
            group.grad = None

        self.start_timers([UPDATE_FP16])
        for i in range(len(self.fp16_groups)):
            updated_params = _unflatten_dense_tensors(self.fp32_groups_flat[i],
                                                      self.fp16_groups[i])
            for p, q in zip(self.fp16_groups[i], updated_params):
                p.data.copy_(q.data)
        self.stop_timers([UPDATE_FP16])

        self.log_timers(STEP_TIMERS)

        return self.overflow

    def unscale_and_clip_grads(self, grad_groups_flat, norm_groups, apply_scale=True):
        total_norm = 0.0
        for norm in norm_groups:
            total_norm += norm**2.0
        total_norm = math.sqrt(total_norm)

        # compute combined scale factor for this group
        combined_scale = self.cur_scale
        if self.clip_grad > 0.:
            # norm is in fact norm*scale
            clip = ((total_norm / self.cur_scale) + 1e-6) / self.clip_grad
            if clip > 1:
                combined_scale = clip * self.cur_scale

        if apply_scale:
            for grad in grad_groups_flat:
                grad.data.mul_(1. / combined_scale)

        return combined_scale

    def backward(self, loss):
        """
        :attr:`backward` performs the following steps:

        1. fp32_loss = loss.float()
        2. scaled_loss = fp32_loss*loss_scale
        3. scaled_loss.backward(), which accumulates scaled gradients into the ``.grad`` attributes of the model's fp16 leaves
        """
        scaled_loss = (loss.float()) * self.cur_scale
        scaled_loss.backward()

    def _update_scale(self, skip):
        if self.dynamic_loss_scale:
            prev_scale = self.cur_scale
            if skip:
                self.cur_scale = max(self.cur_scale / self.scale_factor,
                                     self.min_loss_scale)
                self.last_overflow_iter = self.cur_iter
                if self.verbose:
                    logger.info(f"\nGrad overflow on iteration {self.cur_iter}")
                    logger.info(
                        f"Reducing dynamic loss scale from {prev_scale} to {self.cur_scale}"
                    )
            else:
                # Ensure self.scale_window updates since last overflow
                stable_interval = (self.cur_iter - self.last_overflow_iter) - 1
                if (stable_interval > 0) and (stable_interval % self.scale_window == 0):
                    self.cur_scale *= self.scale_factor
                    if self.verbose:
                        logger.info(
                            f"No Grad overflow for {self.scale_window} iterations")
                        logger.info(
                            f"Increasing dynamic loss scale from {prev_scale} to {self.cur_scale}"
                        )
        else:
            if skip:
                logger.info("Grad overflow on iteration: %s", self.cur_iter)
                logger.info("Using static loss scale of: %s", self.cur_scale)
        self.cur_iter += 1
        return

    # Promote state so it can be retrieved or set via "fp16_optimizer_instance.state"
    def _get_state(self):
        return self.optimizer.state

    def _set_state(self, value):
        self.optimizer.state = value

    state = property(_get_state, _set_state)

    # Promote param_groups so it can be retrieved or set via "fp16_optimizer_instance.param_groups"
    # (for example, to adjust the learning rate)
    def _get_param_groups(self):
        return self.optimizer.param_groups

    def _set_param_groups(self, value):
        self.optimizer.param_groups = value

    param_groups = property(_get_param_groups, _set_param_groups)

    def state_dict(self):
        """
        Returns a dict containing the current state of this :class:`FP16_Optimizer` instance.
        This dict contains attributes of :class:`FP16_Optimizer`, as well as the state_dict
        of the contained Pytorch optimizer.
        Example::
            checkpoint = {}
            checkpoint['model'] = model.state_dict()
            checkpoint['optimizer'] = optimizer.state_dict()
            torch.save(checkpoint, "saved.pth")
        """
        state_dict = {}
        state_dict['dynamic_loss_scale'] = self.dynamic_loss_scale
        state_dict['cur_scale'] = self.cur_scale
        state_dict['cur_iter'] = self.cur_iter
        if state_dict['dynamic_loss_scale']:
            state_dict['last_overflow_iter'] = self.last_overflow_iter
            state_dict['scale_factor'] = self.scale_factor
            state_dict['scale_window'] = self.scale_window
        state_dict['optimizer_state_dict'] = self.optimizer.state_dict()
        state_dict['fp32_groups_flat'] = self.fp32_groups_flat
        state_dict['clip_grad'] = self.clip_grad
        return state_dict

    def refresh_fp32_params(self):
        for current, saved in zip(self.fp32_groups_flat, self.fp16_groups_flat):
            current.data.copy_(saved.data)

    def load_state_dict(self, state_dict, load_optimizer_states=True):
        """
        Loads a state_dict created by an earlier call to state_dict().
        If ``fp16_optimizer_instance`` was constructed from some ``init_optimizer``,
        whose parameters in turn came from ``model``, it is expected that the user
        will call ``model.load_state_dict()`` before
        ``fp16_optimizer_instance.load_state_dict()`` is called.
        Example::
            model = torch.nn.Linear(D_in, D_out).cuda().half()
            optimizer = torch.optim.SGD(model.parameters(), lr=1e-3)
            optimizer = FP16_Optimizer(optimizer, static_loss_scale = 128.0)
            ...
            checkpoint = torch.load("saved.pth")
            model.load_state_dict(checkpoint['model'])
            optimizer.load_state_dict(checkpoint['optimizer'])
        """
        # I think it should actually be ok to reload the optimizer before the model.
        self.dynamic_loss_scale = state_dict['dynamic_loss_scale']
        self.cur_scale = state_dict['cur_scale']
        self.cur_iter = state_dict['cur_iter']
        if state_dict['dynamic_loss_scale']:
            self.last_overflow_iter = state_dict['last_overflow_iter']
            self.scale_factor = state_dict['scale_factor']
            self.scale_window = state_dict['scale_window']
        if load_optimizer_states:
            self.optimizer.load_state_dict(state_dict['optimizer_state_dict'])
        self.clip_grad = state_dict['clip_grad']
        # At this point, the optimizer's references to the model's fp32 parameters are up to date.
        # The optimizer's hyperparameters and internal buffers are also up to date.
        # However, the fp32 master copies of the model's fp16 params stored by the optimizer are still
        # out of date.  There are two options.
        # 1:  Refresh the master params from the model's fp16 params.
        # This requires less storage but incurs precision loss.
        # 2:  Save and restore the fp32 master copies separately.
        # We choose option 2.
        #
        # Pytorch Optimizer.load_state_dict casts saved buffers (e.g. momentum) to the type and device
        # of their associated parameters, because it's possible those buffers might not exist yet in
        # the current optimizer instance.  In our case, as long as the current FP16_Optimizer has been
        # constructed in the same way as the one whose state_dict we are loading, the same master params
        # are guaranteed to exist, so we can just copy_() from the saved master params.
        for current, saved in zip(self.fp32_groups_flat, state_dict['fp32_groups_flat']):
            current.data.copy_(saved.data)

    def __repr__(self):
        return repr(self.optimizer)<|MERGE_RESOLUTION|>--- conflicted
+++ resolved
@@ -219,17 +219,10 @@
 
         if self.overflow:
             if self.verbose:
-<<<<<<< HEAD
                 print("[deepspeed] OVERFLOW! Skipping step. Attempted loss "
                       "scale: {}, reducing to {}".format(prev_scale,
                                                          self.cur_scale))
             self.log_timers(OVERFLOW_TIMERS)
-=======
-                logger.info("[deepspeed] OVERFLOW! Skipping step. Attempted loss "
-                            "scale: {}, reducing to {}".format(
-                                prev_scale,
-                                self.cur_scale))
->>>>>>> f73d717c
             return self.overflow
 
         self.start_timers([UNSCALE_AND_CLIP])
